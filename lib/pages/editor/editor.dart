
import 'dart:convert';
import 'dart:async';
import 'dart:io';
import 'dart:math';

import 'package:collapsible/collapsible.dart';
import 'package:file_picker/file_picker.dart';
import 'package:flutter/foundation.dart' show kDebugMode, kIsWeb;
import 'package:flutter/material.dart';
import 'package:flutter/rendering.dart';
import 'package:flutter/services.dart';
import 'package:flutter_quill/flutter_quill.dart' show ChangeSource;
import 'package:image_picker/image_picker.dart';
import 'package:keybinder/keybinder.dart';
import 'package:saber/components/canvas/_editor_image.dart';
import 'package:saber/components/canvas/canvas_gesture_detector.dart';
import 'package:saber/components/canvas/canvas_image.dart';
import 'package:saber/components/canvas/tools/_tool.dart';
import 'package:saber/components/canvas/tools/eraser.dart';
import 'package:saber/components/canvas/tools/highlighter.dart';
import 'package:saber/components/canvas/tools/pen.dart';
import 'package:saber/components/home/preview_card.dart';
import 'package:saber/components/toolbar/editor_bottom_sheet.dart';
import 'package:saber/data/editor/editor_core_info.dart';
import 'package:saber/data/editor/editor_exporter.dart';
import 'package:saber/data/editor/editor_history.dart';
import 'package:saber/data/editor/page.dart';
import 'package:saber/data/file_manager/file_manager.dart';
import 'package:saber/data/prefs.dart';

import 'package:saber/components/canvas/_stroke.dart';
import 'package:saber/components/toolbar/toolbar.dart';
import 'package:saber/components/canvas/canvas.dart';
import 'package:saber/i18n/strings.g.dart';
import 'package:saber/pages/home/whiteboard.dart';

class Editor extends StatefulWidget {
  Editor({
    super.key,
    String? path,
    this.embedded = false,
  }) : initialPath = path != null ? Future.value(path) : FileManager.newFilePath("/"),
        needsNaming = path == null;

  final Future<String> initialPath;
  final bool needsNaming;

  final bool embedded;

  static const String extension = '.sbn';
  /// Hidden files used by other functions of the app
  static List<String> reservedFileNames = [Whiteboard.filePath];

  @override
  State<Editor> createState() => _EditorState();
}

class _EditorState extends State<Editor> {
  late EditorCoreInfo coreInfo = EditorCoreInfo(filePath: "");

  EditorHistory history = EditorHistory();

  late bool needsNaming = widget.needsNaming && Prefs.editorPromptRename.value;

  Tool currentTool = Pen.currentPen;

  bool _hasEdited = false;
  Timer? _delayedSaveTimer;

  // used to prevent accidentally drawing when pinch zooming
  int lastSeenPointerCount = 0;
  Timer? _lastSeenPointerCountTimer;

  @override
  void initState() {
    _initAsync();
    _assignKeybindings();

    super.initState();
  }
  void _initAsync() async {
    coreInfo = PreviewCard.getCachedCoreInfo(await widget.initialPath);
    filenameTextEditingController.text = _filename;

    if (needsNaming) {
      filenameTextEditingController.selection = TextSelection(
        baseOffset: 0,
        extentOffset: filenameTextEditingController.text.length,
      );
    }

    await _initStrokes();
  }
  Future _initStrokes() async {
    coreInfo = await EditorCoreInfo.loadFromFilePath(coreInfo.filePath);
<<<<<<< HEAD
    for (EditorPage page in coreInfo.pages) {
      page.quill.controller.addListener(autosaveAfterDelay);
=======
    if (coreInfo.readOnly) {
      if (kDebugMode) print("Loaded file as read-only");
>>>>>>> 46ad5280
    }

    if (coreInfo.strokes.isEmpty && coreInfo.images.isEmpty) {
      createPageOfStroke(-1);
    } else {
      for (Stroke stroke in coreInfo.strokes) {
        createPageOfStroke(stroke.pageIndex);
      }
      for (EditorImage image in coreInfo.images) {
        createPageOfStroke(image.pageIndex);
        image.onMoveImage = onMoveImage;
        image.onDeleteImage = onDeleteImage;
        image.onMiscChange = autosaveAfterDelay;
      }
    }

    if (coreInfo.filePath == Whiteboard.filePath && Prefs.autoClearWhiteboardOnExit.value && Whiteboard.needsToAutoClearWhiteboard) {
      // clear whiteboard (and add to history)
      clearAllPages();

      // save cleared whiteboard
      await saveToFile();
      Whiteboard.needsToAutoClearWhiteboard = false;
    } else {
      setState(() {});
    }
  }

  Keybinding? _ctrlZ;
  Keybinding? _ctrlY;
  Keybinding? _ctrlShiftZ;
  _assignKeybindings() {
    _ctrlZ = Keybinding([KeyCode.ctrl, KeyCode.from(LogicalKeyboardKey.keyZ)], inclusive: true);
    _ctrlY = Keybinding([KeyCode.ctrl, KeyCode.from(LogicalKeyboardKey.keyY)], inclusive: true);
    _ctrlShiftZ = Keybinding([KeyCode.ctrl, KeyCode.shift, KeyCode.from(LogicalKeyboardKey.keyZ)], inclusive: true);

    Keybinder.bind(_ctrlZ!, undo);
    Keybinder.bind(_ctrlY!, redo);
    Keybinder.bind(_ctrlShiftZ!, redo);
  }
  _removeKeybindings() {
    if (_ctrlZ != null) Keybinder.remove(_ctrlZ!);
    if (_ctrlY != null) Keybinder.remove(_ctrlY!);
    if (_ctrlShiftZ != null) Keybinder.remove(_ctrlShiftZ!);
  }

  void createPageOfStroke([int? pageIndex]) {
    int maxPageIndex;
    if (pageIndex != null) {
      maxPageIndex = pageIndex;
    } else {
      if (coreInfo.strokes.isEmpty) {
        maxPageIndex = 0;
      } else {
        maxPageIndex = coreInfo.strokes.map((e) => e.pageIndex).reduce(max);
      }
    }

    while (maxPageIndex >= coreInfo.pages.length - 1) {
      coreInfo.pages.add(
        EditorPage()
          ..quill.controller.addListener(autosaveAfterDelay)
      );
    }
  }
  void removeExcessPagesAfterStroke(Stroke? stroke) {
    int minPageIndex = stroke?.pageIndex ?? 0;

    // remove excess pages if all pages >= this one are empty
    for (int i = coreInfo.pages.length - 1; i >= minPageIndex + 1; --i) {
      /// true if this page and the page before it are empty
      final pageEmpty = !coreInfo.strokes.any((stroke) => stroke.pageIndex == i || stroke.pageIndex == i - 1)
          && !coreInfo.images.any((image) => image.pageIndex == i || image.pageIndex == i - 1)
          && coreInfo.pages[i].quill.controller.document.isEmpty();
      if (pageEmpty) {
        EditorPage page = coreInfo.pages.removeAt(i);
        page.quill.controller.removeListener(autosaveAfterDelay);
      } else {
        break;
      }
    }
  }

  undo() {
    if (!history.canUndo) return;

    // if we disabled redo, re-enable it
    if (!history.canRedo) {
      // no redo is possible, so clear the redo stack
      history.clearRedo();
      // don't disable redoing anymore
      history.canRedo = true;
    }

    setState(() {
      EditorHistoryItem item = history.undo();
      if (item.type == EditorHistoryItemType.draw) { // undo draw
        for (Stroke stroke in item.strokes) {
          coreInfo.strokes.remove(stroke);
        }
        for (EditorImage image in item.images) {
          coreInfo.images.remove(image);
        }
        removeExcessPagesAfterStroke(null);
      } else if (item.type == EditorHistoryItemType.erase) { // undo erase
        for (Stroke stroke in item.strokes) {
          coreInfo.strokes.add(stroke);
        }
        for (EditorImage image in item.images) {
          coreInfo.images.add(image);
          image.newImage = true;
        }
        createPageOfStroke(null);
      } else if (item.type == EditorHistoryItemType.move) { // undo move
        for (EditorImage image in item.images) {
          image.dstRect = Rect.fromLTRB(
            image.dstRect.left - item.offset!.left,
            image.dstRect.top - item.offset!.top,
            image.dstRect.right - item.offset!.right,
            image.dstRect.bottom - item.offset!.bottom,
          );
        }
      }
    });

    autosaveAfterDelay();
  }

  redo() {
    if (!history.canRedo) return;

    setState(() {
      EditorHistoryItem item = history.redo();
      if (item.type == EditorHistoryItemType.draw) { // redo draw
        for (Stroke stroke in item.strokes) {
          coreInfo.strokes.add(stroke);
        }
        for (EditorImage image in item.images) {
          coreInfo.images.add(image);
          image.newImage = true;
        }
        createPageOfStroke(null);
      } else if (item.type == EditorHistoryItemType.erase) { // redo erase
        for (Stroke stroke in item.strokes) {
          coreInfo.strokes.remove(stroke);
        }
        for (EditorImage image in item.images) {
          coreInfo.images.remove(image);
        }
        removeExcessPagesAfterStroke(null);
      } else if (item.type == EditorHistoryItemType.move) { // redo move
        for (EditorImage image in item.images) {
          image.dstRect = Rect.fromLTRB(
            image.dstRect.left + item.offset!.left,
            image.dstRect.top + item.offset!.top,
            image.dstRect.right + item.offset!.right,
            image.dstRect.bottom + item.offset!.bottom,
          );
        }
      }
    });

    autosaveAfterDelay();
  }

  int? onWhichPageIsFocalPoint(Offset focalPoint) {
    for (int i = 0; i < coreInfo.pages.length; ++i) {
      if (coreInfo.pages[i].renderBox == null) continue;
      Rect pageBounds = Offset.zero & coreInfo.pages[i].size;
      if (pageBounds.contains(coreInfo.pages[i].renderBox!.globalToLocal(focalPoint))) return i;
    }
    return null;
  }

  int? dragPageIndex;
  double? currentPressure;
  /// if [pressureWasNegative], switch back to pen when pressure becomes positive again
  bool pressureWasNegative = false;
  bool isDrawGesture(ScaleStartDetails details) {
    if (coreInfo.readOnly) return false;

    // ignore: invalid_use_of_visible_for_testing_member, invalid_use_of_protected_member
    CanvasImage.activeListener.notifyListeners(); // un-select active image

    _lastSeenPointerCountTimer?.cancel();
    if (lastSeenPointerCount >= 2) { // was a zoom gesture, ignore
      lastSeenPointerCount = lastSeenPointerCount;
      return false;
    } else if (details.pointerCount >= 2) { // is a zoom gesture, remove accidental stroke
      if (lastSeenPointerCount == 1 && Prefs.editorFingerDrawing.value) {
        setState(() {
          EditorHistoryItem? item = history.removeAccidentalStroke();
          if (item != null) {
            if (item.type == EditorHistoryItemType.erase) {
              coreInfo.strokes.addAll(item.strokes);
            } else {
              for (Stroke stroke in item.strokes) {
                coreInfo.strokes.remove(stroke);
              }
            }
            // item.images is always empty
            removeExcessPagesAfterStroke(null);
          }
        });
      }
      lastSeenPointerCount = details.pointerCount;
      return false;
    } else { // is a stroke
      lastSeenPointerCount = details.pointerCount;
    }

    dragPageIndex = onWhichPageIsFocalPoint(details.focalPoint);
    if (dragPageIndex == null) return false;

    if (Prefs.editorFingerDrawing.value || currentPressure != null) {
      return true;
    } else if (currentTool == Tool.textEditing) {
      return true;
    } else {
      if (kDebugMode) print("Non-stylus found, rejected stroke");
      return false;
    }
  }
  onDrawStart(ScaleStartDetails details) {
    Offset position = coreInfo.pages[dragPageIndex!].renderBox!.globalToLocal(details.focalPoint);
    if (currentTool is Pen) {
      (currentTool as Pen).onDragStart(coreInfo.pages[dragPageIndex!].size, position, dragPageIndex!, currentPressure);
    } else if (currentTool is Eraser) {
      for (int i in (currentTool as Eraser).checkForOverlappingStrokes(dragPageIndex!, position, coreInfo.strokes).reversed) {
        Stroke removed = coreInfo.strokes.removeAt(i);
        removeExcessPagesAfterStroke(removed);
      }
    }

    history.canRedo = false;
  }
  onDrawUpdate(ScaleUpdateDetails details) {
    Offset position = coreInfo.pages[dragPageIndex!].renderBox!.globalToLocal(details.focalPoint);
    setState(() {
      if (currentTool is Pen) {
        (currentTool as Pen).onDragUpdate(coreInfo.pages[dragPageIndex!].size, position, currentPressure, () => setState(() {}));
      } else if (currentTool is Eraser) {
        for (int i in (currentTool as Eraser).checkForOverlappingStrokes(dragPageIndex!, position, coreInfo.strokes).reversed) {
          Stroke removed = coreInfo.strokes.removeAt(i);
          removeExcessPagesAfterStroke(removed);
        }
      }
    });
  }
  onDrawEnd(ScaleEndDetails details) {
    setState(() {
      if (currentTool is Pen) {
        Stroke newStroke = (currentTool as Pen).onDragEnd();
        coreInfo.strokes.add(newStroke);
        createPageOfStroke(newStroke.pageIndex);
        history.recordChange(EditorHistoryItem(
          type: EditorHistoryItemType.draw,
          strokes: [newStroke],
          images: [],
        ));
      } else if (currentTool is Eraser) {
        history.recordChange(EditorHistoryItem(
          type: EditorHistoryItemType.erase,
          strokes: (currentTool as Eraser).onDragEnd(),
          images: [],
        ));
      }
    });
    autosaveAfterDelay();

    if (pressureWasNegative) {
      pressureWasNegative = false;
      currentTool = Pen.currentPen;
    }
  }
  onInteractionEnd(ScaleEndDetails details) {
    // reset after 1ms to keep track of the same gesture only
    _lastSeenPointerCountTimer?.cancel();
    _lastSeenPointerCountTimer = Timer(const Duration(milliseconds: 10), () {
      lastSeenPointerCount = 0;
    });
  }
  onPressureChanged(double? pressure) {
    currentPressure = pressure == 0.0 ? null : pressure;
    if (currentPressure == null) return;

    if (currentPressure! < 0) {
      pressureWasNegative = true;
      currentTool = Eraser();
    }
  }

  onMoveImage(EditorImage image, Rect offset) {
    history.recordChange(EditorHistoryItem(
      type: EditorHistoryItemType.move,
      strokes: [],
      images: [image],
      offset: offset,
    ));
    // setState to update undo button
    setState(() {});
    autosaveAfterDelay();
  }
  onDeleteImage(EditorImage image) {
    history.recordChange(EditorHistoryItem(
      type: EditorHistoryItemType.erase,
      strokes: [],
      images: [image],
    ));
    setState(() {
      coreInfo.images.remove(image);
    });
    autosaveAfterDelay();
  }

  autosaveAfterDelay() {
    _hasEdited = true;
    _delayedSaveTimer?.cancel();
    _delayedSaveTimer = Timer(const Duration(milliseconds: 1000), () {
      saveToFile();
    });
  }


  String get _filename => coreInfo.filePath.substring(coreInfo.filePath.lastIndexOf('/') + 1);
  String _saveToString() {
    return json.encode(coreInfo);
  }
  Future<void> saveToFile() async {
    if (coreInfo.readOnly) return;
    String toSave = _saveToString();
    await FileManager.writeFile(coreInfo.filePath + Editor.extension, toSave);
  }


  late final filenameTextEditingController = TextEditingController();
  Timer? _renameTimer;
  void renameFile(String newName) {
    _renameTimer?.cancel();

    if (newName.contains("/") || newName.isEmpty) { // if invalid name, don't rename
      _renameTimer = Timer(const Duration(milliseconds: 5000), () {
        filenameTextEditingController.value = filenameTextEditingController.value.copyWith(
          text: _filename,
          selection: TextSelection.fromPosition(TextPosition(offset: _filename.length)),
          composing: TextRange.empty,
        );
      });
    } else { // rename after a delay
      _renameTimer = Timer(const Duration(milliseconds: 500), () {
        _renameFileNow(newName);
      });
    }
  }
  Future _renameFileNow(String newName) async {
    if (newName == _filename) return;

    coreInfo.filePath = await FileManager.moveFile(coreInfo.filePath + Editor.extension, newName + Editor.extension);
    coreInfo.filePath = coreInfo.filePath.substring(0, coreInfo.filePath.lastIndexOf(Editor.extension));
    needsNaming = false;

    final String actualName = _filename;
    if (actualName != newName) { // update text field if renamed differently
      filenameTextEditingController.value = filenameTextEditingController.value.copyWith(
        text: actualName,
        selection: TextSelection.fromPosition(TextPosition(offset: actualName.length)),
        composing: TextRange.empty,
      );
    }
  }

  void updateColorBar(Color color) {
    final String newColorString = color.value.toString();

    // migrate from old pref format
    if (Prefs.recentColorsChronological.value.length != Prefs.recentColorsPositioned.value.length) {
      if (kDebugMode) print("MIGRATING recentColors: ${Prefs.recentColorsChronological.value.length} vs ${Prefs.recentColorsPositioned.value.length}");
      Prefs.recentColorsChronological.value = List.of(Prefs.recentColorsPositioned.value);
    }

    if (Prefs.recentColorsPositioned.value.contains(newColorString)) {
      // if the color is already in the list, move it to the top
      Prefs.recentColorsChronological.value.remove(newColorString);
      Prefs.recentColorsChronological.value.add(newColorString);
      Prefs.recentColorsChronological.notifyListeners();
    } else {
      if (Prefs.recentColorsPositioned.value.length >= 5) {
        // if full, replace the oldest color with the new one
        final String removedColorString = Prefs.recentColorsChronological.value.removeAt(0);
        Prefs.recentColorsChronological.value.add(newColorString);
        final int removedColorPosition = Prefs.recentColorsPositioned.value.indexOf(removedColorString);
        Prefs.recentColorsPositioned.value[removedColorPosition] = newColorString;
      } else {
        // if not full, add the new color to the end
        Prefs.recentColorsChronological.value.add(newColorString);
        Prefs.recentColorsPositioned.value.add(newColorString);
      }
      Prefs.recentColorsChronological.notifyListeners();
      Prefs.recentColorsPositioned.notifyListeners();
    }
  }

  Future pickPhoto() async {
    if (coreInfo.readOnly) return;

    final int? currentPageIndex = this.currentPageIndex;
    if (currentPageIndex == null) return;

    PhotoInfo? photoInfo;
    if (kIsWeb || Platform.isAndroid || Platform.isIOS) {
      photoInfo = await pickPhotoMobile();
    } else {
      photoInfo = await pickPhotoDesktop();
    }
    if (photoInfo == null) return;

    int pageIndex = currentPageIndex;
    EditorImage image = EditorImage(
      id: coreInfo.nextImageId++,
      extension: photoInfo.extension,
      bytes: photoInfo.bytes,
      pageIndex: pageIndex,
      pageSize: coreInfo.pages[pageIndex].size,
      onMoveImage: onMoveImage,
      onDeleteImage: onDeleteImage,
      onMiscChange: autosaveAfterDelay,
      onLoad: () => setState(() {}),
    );
    history.recordChange(EditorHistoryItem(
      type: EditorHistoryItemType.draw,
      strokes: [],
      images: [image],
    ));
    coreInfo.images.add(image);
    autosaveAfterDelay();
  }

  Future<PhotoInfo?> pickPhotoMobile() async {
    final ImagePicker picker = ImagePicker();
    final XFile? image = await picker.pickImage(
      source: ImageSource.gallery,
      maxWidth: 1000,
      maxHeight: 1000,
      imageQuality: 90,
      requestFullMetadata: false,
    );
    if (image == null) return null;
    return PhotoInfo(
      bytes: await image.readAsBytes(),
      extension: image.path.substring(image.path.lastIndexOf('.')),
    );
  }
  Future<PhotoInfo?> pickPhotoDesktop() async {
    final FilePickerResult? result = await FilePicker.platform.pickFiles(
      type: FileType.image,
      allowMultiple: false,
      withData: true,
    );
    if (result == null) return null;

    Uint8List? bytes = result.files.single.bytes;
    String? extension = result.files.single.extension;
    if (bytes == null || extension == null) return null;

    return PhotoInfo(
      bytes: bytes,
      extension: ".$extension",
    );
  }

  Future exportAsPdf() async {
    final pdf = EditorExporter.generatePdf(coreInfo);
    await FileManager.exportFile("$_filename.pdf", await pdf.save());
  }
  Future exportAsSbn() async {
    final content = _saveToString();
    final encoded = utf8.encode(content) as Uint8List;
    await FileManager.exportFile("$_filename.sbn", encoded);
  }

  @override
  Widget build(BuildContext context) {
    final Widget body = Column(
      verticalDirection: Prefs.editorToolbarOnBottom.value ? VerticalDirection.down : VerticalDirection.up,
      children: [
        Expanded(
          child: CanvasGestureDetector(
            isDrawGesture: isDrawGesture,
            onInteractionEnd: onInteractionEnd,
            onDrawStart: onDrawStart,
            onDrawUpdate: onDrawUpdate,
            onDrawEnd: onDrawEnd,
            onPressureChanged: onPressureChanged,

            undo: undo,
            redo: redo,

            child: Column(
              children: [
                for (int pageIndex = 0; pageIndex < coreInfo.pages.length; pageIndex++) ...[
                  Canvas(
                    path: coreInfo.filePath,
                    pageIndex: pageIndex,
                    innerCanvasKey: coreInfo.pages[pageIndex].innerCanvasKey,
                    textEditing: currentTool == Tool.textEditing,
                    coreInfo: coreInfo.copyWith(
                      strokes: coreInfo.strokes.where((stroke) => stroke.pageIndex == pageIndex).toList(),
                      images: coreInfo.images.where((image) => image.pageIndex == pageIndex).toList(),
                    ),
                    currentStroke: () {
                      Stroke? currentStroke = Pen.currentPen.currentStroke ?? Highlighter.currentHighlighter.currentStroke;
                      return (currentStroke?.pageIndex == pageIndex) ? currentStroke : null;
                    }(),
                  ),
                  const SizedBox(height: 16),
                ]
              ],
            ),
          ),
        ),

        SafeArea(
          child: Toolbar(
            setTool: (tool) {
              setState(() {
                currentTool = tool;

                if (currentTool is Highlighter) {
                  Highlighter.currentHighlighter = currentTool as Highlighter;
                } else if (currentTool is Pen) {
                  Pen.currentPen = currentTool as Pen;
                }
              });
            },
            currentTool: currentTool,
            setColor: (color) {
              setState(() {
                updateColorBar(color);

                if (currentTool is Highlighter) {
                  (currentTool as Highlighter).strokeProperties.color = color.withAlpha(Highlighter.alpha);
                } else if (currentTool is Pen) {
                  (currentTool as Pen).strokeProperties.color = color;
                }
              });
            },

            getCurrentQuill: () {
              for (EditorPage page in coreInfo.pages) {
                if (!page.quill.focusNode.hasFocus) continue;
                return page.quill;
              }
              return null;
            },
            textEditing: currentTool == Tool.textEditing,
            toggleTextEditing: () => setState(() {
              if (currentTool == Tool.textEditing) {
                currentTool = Pen.currentPen;
                for (EditorPage page in coreInfo.pages) {
                  page.quill.focusNode.unfocus();
                  page.quill.controller.updateSelection( // unselect text
                    TextSelection.collapsed(
                      // maintain cursor position for when it regains focus
                      offset: page.quill.controller.selection.extentOffset
                    ),
                    ChangeSource.LOCAL
                  );
                }
              } else {
                currentTool = Tool.textEditing;
                int? pageIndex = currentPageIndex;
                if (pageIndex != null) {
                  coreInfo.pages[pageIndex].quill.focusNode.requestFocus();
                }
              }
            }),

            undo: undo,
            isUndoPossible: history.canUndo,
            redo: redo,
            isRedoPossible: history.canRedo,
            toggleFingerDrawing: () {
              setState(() {
                Prefs.editorFingerDrawing.value = !Prefs.editorFingerDrawing.value;
                lastSeenPointerCount = 0;
              });
            },

            pickPhoto: pickPhoto,

            exportAsSbn: exportAsSbn,
            exportAsPdf: exportAsPdf,
            exportAsPng: null,
          ),
        ),

        SafeArea(
          child: Collapsible(
            collapsed: !coreInfo.readOnly,
            axis: CollapsibleAxis.vertical,
            child: ListTile(
              onTap: askUserToDisableReadOnly,
              title: Text(t.editor.newerFileFormat.readOnlyMode),
              subtitle: Text(t.editor.newerFileFormat.title),
              trailing: const Icon(Icons.edit_off),
            ),
          ),
        )
      ],
    );

    if (widget.embedded) return body;

    return Scaffold(
      appBar: AppBar(
        toolbarHeight: kToolbarHeight,
        title: TextField(
          decoration: const InputDecoration(
            border: InputBorder.none,
          ),
          controller: filenameTextEditingController,
          onChanged: renameFile,
          autofocus: needsNaming,
        ),
        actions: [
          IconButton(
            icon: const Icon(Icons.more_vert),
            onPressed: () {
              showModalBottomSheet(
                context: context,
                builder: (context) => bottomSheet(context),
              );
            },
          )
        ],
      ),
      body: body,
    );
  }

  Widget bottomSheet(BuildContext context) {
    final Brightness brightness = Theme.of(context).brightness;
    final bool invert = Prefs.editorAutoInvert.value && brightness == Brightness.dark;

    return EditorBottomSheet(
      invert: invert,
      coreInfo: coreInfo,
      setBackgroundPattern: (pattern) => setState(() {
          if (coreInfo.readOnly) return;
          coreInfo.backgroundPattern = pattern;
          Prefs.lastBackgroundPattern.value = pattern;
          autosaveAfterDelay();
        }),
      setLineHeight: (lineHeight) => setState(() {
          if (coreInfo.readOnly) return;
          coreInfo.lineHeight = lineHeight;
          Prefs.lastLineHeight.value = lineHeight;
          autosaveAfterDelay();
        }),
      clearPage: () {
        if (coreInfo.readOnly) return;

        final int? currentPageIndex = this.currentPageIndex;
        if (currentPageIndex == null) return;

        setState(() {
          List<Stroke> removedStrokes = coreInfo.strokes.where((stroke) => stroke.pageIndex == currentPageIndex).toList();
          for (Stroke stroke in removedStrokes) {
            coreInfo.strokes.remove(stroke);
          }
          List<EditorImage> removedImages = coreInfo.images.where((image) => image.pageIndex == currentPageIndex).toList();
          for (EditorImage image in removedImages) {
            coreInfo.images.remove(image);
          }
          removeExcessPagesAfterStroke(null);
          history.recordChange(EditorHistoryItem(
            type: EditorHistoryItemType.erase,
            strokes: removedStrokes,
            images: removedImages,
          ));
          autosaveAfterDelay();
        });
      },

      clearAllPages: clearAllPages,
    );
  }

  void clearAllPages() {
    if (coreInfo.readOnly) return;
    setState(() {
      List<Stroke> removedStrokes = coreInfo.strokes.toList();
      List<EditorImage> removedImages = coreInfo.images.toList();
      coreInfo.strokes.clear();
      coreInfo.images.clear();
      removeExcessPagesAfterStroke(null);
      history.recordChange(EditorHistoryItem(
        type: EditorHistoryItemType.erase,
        strokes: removedStrokes,
        images: removedImages,
      ));
    });
    autosaveAfterDelay();
  }

  Future askUserToDisableReadOnly() async {
    bool disableReadOnly = await showDialog(
      context: context,
      builder: (context) => AlertDialog(
        title: Text(t.editor.newerFileFormat.title),
        content: Text(t.editor.newerFileFormat.subtitle),
        actions: [
          TextButton(
            child: Text(t.editor.newerFileFormat.cancel),
            onPressed: () => Navigator.pop(context, false),
          ),
          TextButton(
            child: Text(t.editor.newerFileFormat.allowEditing),
            onPressed: () => Navigator.pop(context, true),
          ),
        ],
      ),
    ) ?? false;

    if (!mounted) return;
    if (!disableReadOnly) return;

    setState(() {
      coreInfo.readOnly = false;
    });
  }

  /// The index of the page that is currently centered on screen.
  int? get currentPageIndex {
    final Size windowSize = MediaQuery.of(context).size;
    late Offset centre = Offset(windowSize.width / 2, windowSize.height / 2);

    for (int pageIndex = 0; pageIndex < coreInfo.pages.length; ++pageIndex) {
      final page = coreInfo.pages[pageIndex];
      if (page.renderBox == null) continue;
      final localCenter = page.renderBox!.globalToLocal(centre);

      if (page.renderBox!.hitTest(BoxHitTestResult(), position: localCenter)) {
        return pageIndex;
      }
    }

    return null;
  }

  @override
  void dispose() {
    _delayedSaveTimer?.cancel();
    _lastSeenPointerCountTimer?.cancel();
    filenameTextEditingController.dispose();

    _removeKeybindings();

    for (EditorPage page in coreInfo.pages) {
      page.quill.controller.removeListener(autosaveAfterDelay);
    }

    // avoid saving if nothing has changed
    if (_hasEdited) {
      saveToFile();
    }

    // manually save pen properties since the listeners don't fire if a property is changed
    Prefs.lastFountainPenProperties.notifyListeners();
    Prefs.lastBallpointPenProperties.notifyListeners();
    Prefs.lastHighlighterProperties.notifyListeners();

    // dispose of images' cache
    for (EditorImage image in coreInfo.images) {
      image.invertedBytesCache = null;
    }

    super.dispose();
  }
}

class PhotoInfo {
  Uint8List bytes;
  String extension;
  PhotoInfo({required this.bytes, required this.extension});
}<|MERGE_RESOLUTION|>--- conflicted
+++ resolved
@@ -94,13 +94,12 @@
   }
   Future _initStrokes() async {
     coreInfo = await EditorCoreInfo.loadFromFilePath(coreInfo.filePath);
-<<<<<<< HEAD
+    if (coreInfo.readOnly) {
+      if (kDebugMode) print("Loaded file as read-only");
+    }
+
     for (EditorPage page in coreInfo.pages) {
       page.quill.controller.addListener(autosaveAfterDelay);
-=======
-    if (coreInfo.readOnly) {
-      if (kDebugMode) print("Loaded file as read-only");
->>>>>>> 46ad5280
     }
 
     if (coreInfo.strokes.isEmpty && coreInfo.images.isEmpty) {
