--- conflicted
+++ resolved
@@ -1,15 +1,9 @@
 /// Generated file. Do not edit.
 ///
 /// Locales: 6
-<<<<<<< HEAD
 /// Strings: 402 (67 per locale)
 ///
 /// Built on 2022-11-15 at 10:02 UTC
-=======
-/// Strings: 397 (66 per locale)
-///
-/// Built on 2022-11-15 at 00:38 UTC
->>>>>>> d4748c7e
 
 // coverage:ignore-file
 // ignore_for_file: type=lint
