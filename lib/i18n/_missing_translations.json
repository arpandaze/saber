--- conflicted
+++ resolved
@@ -41,8 +41,6 @@
       }
     }
   },
-<<<<<<< HEAD
-=======
   "es": {
     "settings": {
       "prefLabels": {
@@ -55,7 +53,6 @@
       }
     }
   },
->>>>>>> d4748c7e
   "it": {
     "settings": {
       "prefLabels": {
